--- conflicted
+++ resolved
@@ -67,14 +67,7 @@
       - ./.env:/app/.env
     environment:
       - PYTHONDONTWRITEBYTECODE=1
-<<<<<<< HEAD
-      - OPENAI_API_KEY=${OPENAI_API_KEY}
-      - OPENAI_API_BASE=${OPENAI_API_BASE}
-      - OPENAI_API_VERSION=${OPENAI_API_VERSION}
-      - OPENAI_DEPLOYMENT_NAME=${OPENAI_DEPLOYMENT_NAME}
-=======
       - PYTHONPATH=/app
->>>>>>> f515423d
       - REDIS_HOST=redis
       - REDIS_PORT=6379
     logging:
