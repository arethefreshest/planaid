--- conflicted
+++ resolved
@@ -8,11 +8,7 @@
     "@testing-library/user-event": "^14.0.0",
     "@types/node": "^16.18.79",
     "@types/react-dom": "^18.2.18",
-<<<<<<< HEAD
-    "axios": "^1.7.9",
-=======
     "axios": "^1.6.7",
->>>>>>> 253ad49c
     "react": "^19.0.0",
     "react-dom": "^19.0.0",
     "react-scripts": "5.0.1",
@@ -22,11 +18,7 @@
   },
   "overrides": {
     "nth-check": "^2.1.1",
-<<<<<<< HEAD
-    "postcss": "^8.4.31",
-=======
     "postcss": "^8.4.35",
->>>>>>> 253ad49c
     "react": "^19.0.0",
     "react-dom": "^19.0.0"
   },
@@ -66,13 +58,6 @@
     "@babel/preset-env": "^7.26.0",
     "@types/axios": "^0.9.36",
     "@types/jest": "^29.5.14",
-<<<<<<< HEAD
-    "@types/react": "^18.3.18",
-    "@types/testing-library__jest-dom": "^5.14.9",
-    "babel-jest": "^29.7.0"
-  },
-  "proxy": "http://localhost:5251"
-=======
     "@types/react": "^19.0.0",
     "@types/testing-library__jest-dom": "^5.14.9",
     "babel-jest": "^29.7.0",
@@ -85,5 +70,4 @@
   "resolutions": {
     "postcss": "^8.4.35"
   }
->>>>>>> 253ad49c
 }