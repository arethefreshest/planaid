{
  "name": "frontend",
  "version": "0.1.0",
  "private": true,
  "dependencies": {
    "@testing-library/jest-dom": "^6.1.0",
    "@testing-library/react": "^14.1.0",
    "@testing-library/user-event": "^14.0.0",
<<<<<<< HEAD
    "@types/node": "^16.18.124",
    "@types/react-dom": "^18.3.5",
    "axios": "^1.7.9",
    "react": "^19.0.0",
    "react-dom": "^19.0.0",
    "react-drag-drop-files": "^2.4.0",
    "react-native-maps": "^0.29.4",
    "react-native-web": "^0.19.13",
    "react-router-dom": "^7.1.2",
=======
    "@types/node": "^16.18.79",
    "@types/react-dom": "^18.2.18",
    "axios": "^1.6.7",
    "react": "^19.0.0",
    "react-dom": "^19.0.0",
>>>>>>> 639a65bd
    "react-scripts": "5.0.1",
    "serve": "^14.2.1",
    "typescript": "^4.9.5",
    "web-vitals": "^2.1.4"
  },
  "overrides": {
    "nth-check": "^2.1.1",
<<<<<<< HEAD
    "postcss": "^8.4.31",
=======
    "postcss": "^8.4.35",
>>>>>>> 639a65bd
    "react": "^19.0.0",
    "react-dom": "^19.0.0"
  },
  "scripts": {
    "start": "react-scripts start",
    "build": "react-scripts build",
    "test": "react-scripts test",
    "eject": "react-scripts eject",
    "serve": "serve -s build"
  },
  "eslintConfig": {
    "extends": [
      "react-app",
      "react-app/jest"
    ]
  },
  "browserslist": {
    "production": [
      ">0.2%",
      "not dead",
      "not op_mini all"
    ],
    "development": [
      "last 1 chrome version",
      "last 1 firefox version",
      "last 1 safari version"
    ]
  },
  "jest": {
    "transformIgnorePatterns": [
      "/node_modules/(?!axios)/"
    ]
  },
  "devDependencies": {
    "@babel/core": "^7.26.0",
    "@babel/plugin-proposal-private-property-in-object": "^7.21.11",
<<<<<<< HEAD
    "@babel/plugin-syntax-jsx": "^7.25.9",
    "@babel/preset-env": "^7.26.0",
    "@babel/preset-react": "^7.26.3",
    "@babel/preset-typescript": "^7.26.0",
    "@types/axios": "^0.9.36",
    "@types/jest": "^29.5.14",
    "@types/react": "^18.3.18",
    "@types/react-native": "^0.72.8",
    "@types/react-native-maps": "^0.24.1",
    "@types/testing-library__jest-dom": "^5.14.9",
    "babel-jest": "^29.7.0"
  },
  "babel": {
  "presets": [
    "@babel/preset-env",
    "@babel/preset-react",
    "@babel/preset-typescript"
  ],
  "plugins": [
    "@babel/plugin-proposal-private-property-in-object",
    "@babel/plugin-syntax-jsx"
  ]
 },
  "proxy": "http://localhost:5251"
=======
    "@babel/preset-env": "^7.26.0",
    "@types/axios": "^0.9.36",
    "@types/jest": "^29.5.14",
    "@types/react": "^19.0.0",
    "@types/testing-library__jest-dom": "^5.14.9",
    "babel-jest": "^29.7.0",
    "tailwindcss": "^3.4.1",
    "postcss": "^8.4.35",
    "autoprefixer": "^10.4.17",
    "@types/react-dom": "^19.0.0"
  },
  "proxy": "http://localhost:5251",
  "resolutions": {
    "postcss": "^8.4.35"
  }
>>>>>>> 639a65bd
}<|MERGE_RESOLUTION|>--- conflicted
+++ resolved
@@ -6,7 +6,6 @@
     "@testing-library/jest-dom": "^6.1.0",
     "@testing-library/react": "^14.1.0",
     "@testing-library/user-event": "^14.0.0",
-<<<<<<< HEAD
     "@types/node": "^16.18.124",
     "@types/react-dom": "^18.3.5",
     "axios": "^1.7.9",
@@ -16,13 +15,6 @@
     "react-native-maps": "^0.29.4",
     "react-native-web": "^0.19.13",
     "react-router-dom": "^7.1.2",
-=======
-    "@types/node": "^16.18.79",
-    "@types/react-dom": "^18.2.18",
-    "axios": "^1.6.7",
-    "react": "^19.0.0",
-    "react-dom": "^19.0.0",
->>>>>>> 639a65bd
     "react-scripts": "5.0.1",
     "serve": "^14.2.1",
     "typescript": "^4.9.5",
@@ -30,11 +22,7 @@
   },
   "overrides": {
     "nth-check": "^2.1.1",
-<<<<<<< HEAD
     "postcss": "^8.4.31",
-=======
-    "postcss": "^8.4.35",
->>>>>>> 639a65bd
     "react": "^19.0.0",
     "react-dom": "^19.0.0"
   },
@@ -68,10 +56,15 @@
       "/node_modules/(?!axios)/"
     ]
   },
+  "jest": {
+    "transformIgnorePatterns": [
+      "/node_modules/(?!axios)/"
+    ]
+  },
   "devDependencies": {
     "@babel/core": "^7.26.0",
+    "@babel/core": "^7.26.0",
     "@babel/plugin-proposal-private-property-in-object": "^7.21.11",
-<<<<<<< HEAD
     "@babel/plugin-syntax-jsx": "^7.25.9",
     "@babel/preset-env": "^7.26.0",
     "@babel/preset-react": "^7.26.3",
@@ -96,21 +89,4 @@
   ]
  },
   "proxy": "http://localhost:5251"
-=======
-    "@babel/preset-env": "^7.26.0",
-    "@types/axios": "^0.9.36",
-    "@types/jest": "^29.5.14",
-    "@types/react": "^19.0.0",
-    "@types/testing-library__jest-dom": "^5.14.9",
-    "babel-jest": "^29.7.0",
-    "tailwindcss": "^3.4.1",
-    "postcss": "^8.4.35",
-    "autoprefixer": "^10.4.17",
-    "@types/react-dom": "^19.0.0"
-  },
-  "proxy": "http://localhost:5251",
-  "resolutions": {
-    "postcss": "^8.4.35"
-  }
->>>>>>> 639a65bd
 }