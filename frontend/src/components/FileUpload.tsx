--- conflicted
+++ resolved
@@ -1,3 +1,50 @@
+import React, { useState } from 'react';
+import axios from 'axios';
+
+type PdfType = 'Regulations' | 'PlanMap';
+
+interface ProcessedPage {
+    pageNumber: number;
+    content: string;
+}
+
+interface ProcessedDocument {
+    documentId: string;
+    pageCount: number;
+    processedAt: string;
+    pages: ProcessedPage[];
+    extractedFields?: Record<string, string>;
+}
+
+const FileUpload: React.FC = () => {
+    const [file, setFile] = useState<File | null>(null);
+    const [pdfType, setPdfType] = useState<PdfType>('Regulations');
+    const [processedDoc, setProcessedDoc] = useState<ProcessedDocument | null>(null);
+    const [error, setError] = useState<string | null>(null);
+
+    const handleFileChange = (event: React.ChangeEvent<HTMLInputElement>) => {
+        if (event.target.files && event.target.files.length > 0) {
+            setFile(event.target.files[0]);
+        }
+    };
+
+    const handleSubmit = async () => {
+        if (!file) return;
+
+        const formData = new FormData();
+        formData.append('file', file);
+        setError(null);
+
+        try {
+            const response = await axios.post(`/api/documents/upload?type=${pdfType}`, formData, {
+                headers: { 'Content-Type': 'multipart/form-data' },
+            });
+            setProcessedDoc(response.data);
+        } catch (error) {
+            console.error('Error uploading file:', error);
+            setError('Failed to upload file. Please try again.');
+        }
+    };
 // FileUpload.tsx
 import React, { useState } from "react";
 import type { FileType } from "../pages/Plan2";
@@ -14,7 +61,6 @@
   processingStep: string;
 }
 
-<<<<<<< HEAD
 const FileUpload = ({ onFileUpload, handleSubmit, files, loading, error, progress, processingStep }: FileUploadProps) => {
   const handleChange = (type: FileType) => (event: React.ChangeEvent<HTMLInputElement>) => {
     const file = event.target.files?.[0];
@@ -22,26 +68,6 @@
       onFileUpload(type, file);
     }
   };
-=======
-interface ProcessedPage {
-    pageNumber: number;
-    content: string;
-}
-
-interface ProcessedDocument {
-    documentId: string;
-    pageCount: number;
-    processedAt: string;
-    pages: ProcessedPage[];
-    extractedFields?: Record<string, string>;
-}
-
-const FileUpload: React.FC = () => {
-    const [file, setFile] = useState<File | null>(null);
-    const [pdfType, setPdfType] = useState<PdfType>('Regulations');
-    const [processedDoc, setProcessedDoc] = useState<ProcessedDocument | null>(null);
-    const [error, setError] = useState<string | null>(null);
->>>>>>> f515423d
 
   return (
     <div style={styles.uploadContainer}>
@@ -58,134 +84,6 @@
                   {file ? <span>{file.name}</span> : <span>Velg fil</span>}
                 </label>
               </div>
-            </div>
-          ))}
-        </div>
-
-<<<<<<< HEAD
-        {loading && (
-          <div className="mt-4">
-            <CircularProgress progress={progress} />
-            <p style={styles.progressText}>{processingStep}</p>
-          </div>
-        )}
-
-        {error && (
-          <div style={styles.errorContainer}>
-            <p style={styles.errorText}>{error}</p>
-          </div>
-        )}
-      <button type="submit" disabled={!files.plankart || !files.bestemmelser} style={styles.button}>
-        Start analyse
-      </button>
-      </form>
-    </div>
-  );
-};
-
-const styles = {
-  uploadContainer: {
-    backgroundColor: "#ffffff",
-    borderRadius: "8px",
-    padding: "20px",
-    boxShadow: "0px 0px 10px rgba(0, 0, 0, 0.1)",
-    textAlign: "left" as const,
-    maxWidth: "900px",
-    margin: "auto",
-  },
-  title: {
-    fontSize: "20px",
-    fontWeight: "bold",
-    marginBottom: "20px",
-    color: "#333",
-  },
-  fileInputContainer: {
-    display: "flex",
-    justifyContent: "space-between",
-    gap: "20px",
-  },
-  fileInputWrapper: {
-    flex: "1",
-    display: "flex",
-    flexDirection: "column" as const,
-  },
-  label: {
-    fontSize: "14px",
-    fontWeight: "bold",
-    marginBottom: "5px",
-    color: "#333",
-  },
-  required: {
-    color: "#e74c3c",
-    marginLeft: "4px",
-  },
-  hiddenInput: {
-    display: "none",
-  },
-  uploadLabel: {
-    display: "flex",
-    alignItems: "center",
-    justifyContent: "center",
-    padding: "10px",
-    border: "1px solid #ccc",
-    borderRadius: "4px",
-    fontSize: "14px",
-    width: "100%",
-    cursor: "pointer",
-  },
-  progressText: {
-    fontSize: "14px",
-    color: "#666",
-    marginTop: "10px",
-  },
-  errorContainer: {
-    marginTop: "10px",
-    padding: "10px",
-    backgroundColor: "#fdecea",
-    borderRadius: "5px",
-  },
-  errorText: {
-    color: "#d32f2f",
-    fontSize: "14px",
-  },
-  button: {
-    marginTop: "20px",
-    backgroundColor: "#24BD76",
-    color: "#fff",
-    padding: "10px 15px",
-    borderRadius: "5px",
-    fontSize: "16px",
-    cursor: "pointer",
-    border: "none",
-  },
-  relative: {
-    position: 'relative' as const,
-    width: '100%'
-  },
-=======
-        const formData = new FormData();
-        formData.append('file', file);
-        setError(null);
-
-        try {
-            const response = await axios.post(`/api/documents/upload?type=${pdfType}`, formData, {
-                headers: { 'Content-Type': 'multipart/form-data' },
-            });
-            setProcessedDoc(response.data);
-        } catch (error) {
-            console.error('Error uploading file:', error);
-            setError('Failed to upload file. Please try again.');
-        }
-    };
-
-    return (
-        <div>
-            <h1>PlanAid File Upload</h1>
-            <div>
-                <select value={pdfType} onChange={(e) => setPdfType(e.target.value as PdfType)}>
-                    <option value="Regulations">Regulations</option>
-                    <option value="PlanMap">Plan Map</option>
-                </select>
             </div>
             <input 
                 type="file" 
@@ -224,8 +122,109 @@
             )}
         </div>
     );
->>>>>>> f515423d
+          ))}
+        </div>
+
+        {loading && (
+          <div className="mt-4">
+            <CircularProgress progress={progress} />
+            <p style={styles.progressText}>{processingStep}</p>
+          </div>
+        )}
+
+        {error && (
+          <div style={styles.errorContainer}>
+            <p style={styles.errorText}>{error}</p>
+          </div>
+        )}
+      <button type="submit" disabled={!files.plankart || !files.bestemmelser} style={styles.button}>
+        Start analyse
+      </button>
+      </form>
+    </div>
+  );
 };
 
+const styles = {
+  uploadContainer: {
+    backgroundColor: "#ffffff",
+    borderRadius: "8px",
+    padding: "20px",
+    boxShadow: "0px 0px 10px rgba(0, 0, 0, 0.1)",
+    textAlign: "left" as const,
+    maxWidth: "900px",
+    margin: "auto",
+  },
+  title: {
+    fontSize: "20px",
+    fontWeight: "bold",
+    marginBottom: "20px",
+    color: "#333",
+  },
+  fileInputContainer: {
+    display: "flex",
+    justifyContent: "space-between",
+    gap: "20px",
+  },
+  fileInputWrapper: {
+    flex: "1",
+    display: "flex",
+    flexDirection: "column" as const,
+  },
+  label: {
+    fontSize: "14px",
+    fontWeight: "bold",
+    marginBottom: "5px",
+    color: "#333",
+  },
+  required: {
+    color: "#e74c3c",
+    marginLeft: "4px",
+  },
+  hiddenInput: {
+    display: "none",
+  },
+  uploadLabel: {
+    display: "flex",
+    alignItems: "center",
+    justifyContent: "center",
+    padding: "10px",
+    border: "1px solid #ccc",
+    borderRadius: "4px",
+    fontSize: "14px",
+    width: "100%",
+    cursor: "pointer",
+  },
+  progressText: {
+    fontSize: "14px",
+    color: "#666",
+    marginTop: "10px",
+  },
+  errorContainer: {
+    marginTop: "10px",
+    padding: "10px",
+    backgroundColor: "#fdecea",
+    borderRadius: "5px",
+  },
+  errorText: {
+    color: "#d32f2f",
+    fontSize: "14px",
+  },
+  button: {
+    marginTop: "20px",
+    backgroundColor: "#24BD76",
+    color: "#fff",
+    padding: "10px 15px",
+    borderRadius: "5px",
+    fontSize: "16px",
+    cursor: "pointer",
+    border: "none",
+  },
+  relative: {
+    position: 'relative' as const,
+    width: '100%'
+  },
+};
+
 export default FileUpload;
 
